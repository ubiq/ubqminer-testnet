--- conflicted
+++ resolved
@@ -103,16 +103,13 @@
         <file>qml/img/available_updates.png</file>
         <file>qml/DeploymentDialog.qml</file>
         <file>qml/img/search_filled.png</file>
-<<<<<<< HEAD
         <file>qml/StorageView.qml</file>
         <file>qml/CallStack.qml</file>
-=======
         <file>qml/img/help.png</file>
         <file>qml/img/openedfolder.png</file>
         <file>qml/img/b64.png</file>
         <file>qml/img/exit.png</file>
         <file>qml/img/run.png</file>
         <file>qml/img/note.png</file>
->>>>>>> 239cde88
     </qresource>
 </RCC>