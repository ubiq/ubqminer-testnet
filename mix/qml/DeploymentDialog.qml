--- conflicted
+++ resolved
@@ -301,11 +301,7 @@
 						Layout.preferredWidth: 350
 						id: registrarAddr
 						text: "c6d9d2cd449a754c494264e1809c50e34d64562b"
-<<<<<<< HEAD
-
-=======
 						visible: true
->>>>>>> ff336007
 					}
 
 					DefaultLabel
