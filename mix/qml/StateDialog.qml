import QtQuick 2.2
import QtQuick.Controls 1.1
import QtQuick.Dialogs 1.2
import QtQuick.Layouts 1.1
import QtQuick.Window 2.0
import QtQuick.Controls.Styles 1.3
import org.ethereum.qml.QEther 1.0
import "js/QEtherHelper.js" as QEtherHelper
import "js/TransactionHelper.js" as TransactionHelper
import "."

Dialog {
	id: modalStateDialog
	modality: Qt.ApplicationModal

	width: 590
	height: 480
	title: qsTr("Edit State")
	visible: false
<<<<<<< HEAD
=======
	color: stateDialogStyle.generic.backgroundColor
>>>>>>> 3525a62c

	property alias stateTitle: titleField.text
	property alias isDefault: defaultCheckBox.checked
	property alias model: transactionsModel
	property alias transactionDialog: transactionDialog
	property int stateIndex
	property var stateTransactions: []
	property var stateAccounts: []
	signal accepted

	function open(index, item, setDefault) {
		stateIndex = index;
		stateTitle = item.title;
		transactionsModel.clear();

		stateTransactions = [];
		var transactions = item.transactions;
		for (var t = 0; t < transactions.length; t++) {
			transactionsModel.append(item.transactions[t]);
			stateTransactions.push(item.transactions[t]);
		}

		accountsModel.clear();
		stateAccounts = [];
		for (var k = 0; k < item.accounts.length; k++)
		{
			accountsModel.append(item.accounts[k]);
			stateAccounts.push(item.accounts[k]);
		}

		visible = true;
		isDefault = setDefault;
		titleField.focus = true;
		defaultCheckBox.enabled = !isDefault;
		forceActiveFocus();
	}

	function acceptAndClose() {
		close();
		accepted();
	}

	function close() {
		visible = false;
	}

	function getItem() {
		var item = {
			title: stateDialog.stateTitle,
			transactions: [],
			accounts: []
		}
		item.transactions = stateTransactions;
		item.accounts = stateAccounts;
		return item;
	}
<<<<<<< HEAD
	contentItem:
	Rectangle {
		color: StateDialogStyle.generic.backgroundColor
=======

	StateDialogStyle {
		id: stateDialogStyle
	}

	ColumnLayout {
>>>>>>> 3525a62c
		anchors.fill: parent
		ColumnLayout {
			anchors.fill: parent
			anchors.margins: 10
			ColumnLayout {
				id: dialogContent
				anchors.top: parent.top
				RowLayout
				{
					Layout.fillWidth: true
					DefaultLabel {
						Layout.preferredWidth: 75
						text: qsTr("Title")
					}
					DefaultTextField
					{
						id: titleField
						Layout.fillWidth: true
					}
				}

				CommonSeparator
				{
					Layout.fillWidth: true
				}

				RowLayout
				{
					Layout.fillWidth: true

					Rectangle
					{
						Layout.preferredWidth: 75
						DefaultLabel {
							id: accountsLabel
							Layout.preferredWidth: 75
							text: qsTr("Accounts")
						}

						Button
						{
							anchors.top: accountsLabel.bottom
							anchors.topMargin: 10
							iconSource: "qrc:/qml/img/plus.png"
							action: newAccountAction
						}

						Action {
							id: newAccountAction
							tooltip: qsTr("Add new Account")
							onTriggered:
							{
								var account = stateListModel.newAccount("1000000", QEther.Ether);
								stateAccounts.push(account);
								accountsModel.append(account);
							}
						}
					}

					MessageDialog
					{
						id: alertAlreadyUsed
						text: qsTr("This account is in use. You cannot remove it. The first account is used to deploy config contract and cannot be removed.")
						icon: StandardIcon.Warning
						standardButtons: StandardButton.Ok
					}

					TableView
					{
						id: accountsView
						Layout.fillWidth: true
						model: accountsModel
						headerVisible: false
						TableViewColumn {
							role: "name"
							title: qsTr("Name")
							width: 150
							delegate: Item {
								RowLayout
								{
									height: 25
									width: parent.width
									Button
									{
										iconSource: "qrc:/qml/img/delete_sign.png"
										action: deleteAccountAction
									}

									Action {
										id: deleteAccountAction
										tooltip: qsTr("Delete Account")
										onTriggered:
										{
											if (transactionsModel.isUsed(stateAccounts[styleData.row].secret))
												alertAlreadyUsed.open();
											else
											{
												stateAccounts.splice(styleData.row, 1);
												accountsModel.remove(styleData.row);
											}
										}
									}

									DefaultTextField {
										anchors.verticalCenter: parent.verticalCenter
										onTextChanged: {
											if (styleData.row > -1)
												stateAccounts[styleData.row].name = text;
										}
										text:  {
											return styleData.value
										}
									}
								}
							}
						}

						TableViewColumn {
							role: "balance"
							title: qsTr("Balance")
							width: 200
							delegate: Item {
								Ether {
									id: balanceField
									edit: true
									displayFormattedValue: false
									value: styleData.value
								}
							}
						}
						rowDelegate:
							Rectangle {
							color: styleData.alternate ? "transparent" : "#f0f0f0"
							height: 30;
						}
					}
				}

				CommonSeparator
				{
					Layout.fillWidth: true
				}

				RowLayout
				{
					Layout.fillWidth: true
					DefaultLabel {
						Layout.preferredWidth: 75
						text: qsTr("Default")
					}
					CheckBox {
						id: defaultCheckBox
						Layout.fillWidth: true
					}
				}

				CommonSeparator
				{
					Layout.fillWidth: true
				}
			}

			ColumnLayout {
				anchors.top: dialogContent.bottom
				anchors.topMargin: 5
				spacing: 0
				RowLayout
				{
					Layout.preferredWidth: 150
					DefaultLabel {
						text: qsTr("Transactions: ")
					}

					Button
					{
						iconSource: "qrc:/qml/img/plus.png"
						action: newTrAction
						width: 10
						height: 10
						anchors.right: parent.right
					}

					Action {
						id: newTrAction
						tooltip: qsTr("Create a new transaction")
						onTriggered: transactionsModel.addTransaction()
					}
				}

				ScrollView
				{
					Layout.fillHeight: true
					Layout.preferredWidth: 300
					Column
					{
						Layout.fillHeight: true
						Repeater
						{
							id: trRepeater
							model: transactionsModel
							delegate: transactionRenderDelegate
							visible: transactionsModel.count > 0
							height: 20 * transactionsModel.count
						}
					}
				}

				CommonSeparator
				{
					Layout.fillWidth: true
				}
			}

<<<<<<< HEAD
			RowLayout
			{
				anchors.bottom: parent.bottom
				anchors.right: parent.right;

				Button {
					text: qsTr("OK");
					onClicked: {
						close();
						accepted();
					}
				}
				Button {
					text: qsTr("Cancel");
					onClicked: close();
=======
		RowLayout
		{
			anchors.bottom: parent.bottom
			anchors.right: parent.right;

			Button {
				text: qsTr("OK");
				onClicked: {
					acceptAndClose();
>>>>>>> 3525a62c
				}
			}
		}
	}

	ListModel {
		id: accountsModel

		function removeAccount(_i)
		{
			accountsModel.remove(_i);
			stateAccounts.splice(_i, 1);
		}
	}

	ListModel {
		id: transactionsModel

		function editTransaction(index) {
			transactionDialog.stateAccounts = stateAccounts;
			transactionDialog.open(index, transactionsModel.get(index));
		}

		function addTransaction() {

			// Set next id here to work around Qt bug
			// https://bugreports.qt-project.org/browse/QTBUG-41327
			// Second call to signal handler would just edit the item that was just created, no harm done
			var item = TransactionHelper.defaultTransaction();
			transactionDialog.stateAccounts = stateAccounts;
			transactionDialog.open(transactionsModel.count, item);
		}

		function deleteTransaction(index) {
			stateTransactions.splice(index, 1);
			transactionsModel.remove(index);
		}

		function isUsed(secret)
		{
			for (var i in stateTransactions)
			{
				if (stateTransactions[i].sender === secret)
					return true;
			}
			return false;
		}
	}

	Component {
		id: transactionRenderDelegate
		RowLayout {
			DefaultLabel {
				Layout.preferredWidth: 150
				text: functionId
			}

			Button
			{
				id: deleteBtn
				iconSource: "qrc:/qml/img/delete_sign.png"
				action: deleteAction
				width: 10
				height: 10
				Action {
					id: deleteAction
					tooltip: qsTr("Delete")
					onTriggered: transactionsModel.deleteTransaction(index)
				}
			}

			Button
			{
				iconSource: "qrc:/qml/img/edit.png"
				action: editAction
				visible: stdContract === false
				width: 10
				height: 10
				Action {
					id: editAction
					tooltip: qsTr("Edit")
					onTriggered: transactionsModel.editTransaction(index)
				}
			}
		}
	}

	TransactionDialog
	{
		id: transactionDialog
		onAccepted:
		{
			var item = transactionDialog.getItem();

			if (transactionDialog.transactionIndex < transactionsModel.count) {
				transactionsModel.set(transactionDialog.transactionIndex, item);
				stateTransactions[transactionDialog.transactionIndex] = item;
			} else {
				transactionsModel.append(item);
				stateTransactions.push(item);
			}
		}
	}
}<|MERGE_RESOLUTION|>--- conflicted
+++ resolved
@@ -17,10 +17,6 @@
 	height: 480
 	title: qsTr("Edit State")
 	visible: false
-<<<<<<< HEAD
-=======
-	color: stateDialogStyle.generic.backgroundColor
->>>>>>> 3525a62c
 
 	property alias stateTitle: titleField.text
 	property alias isDefault: defaultCheckBox.checked
@@ -30,6 +26,10 @@
 	property var stateTransactions: []
 	property var stateAccounts: []
 	signal accepted
+
+	StateDialogStyle {
+		id: stateDialogStyle
+	}
 
 	function open(index, item, setDefault) {
 		stateIndex = index;
@@ -77,359 +77,334 @@
 		item.accounts = stateAccounts;
 		return item;
 	}
-<<<<<<< HEAD
-	contentItem:
-	Rectangle {
-		color: StateDialogStyle.generic.backgroundColor
-=======
-
-	StateDialogStyle {
-		id: stateDialogStyle
-	}
-
-	ColumnLayout {
->>>>>>> 3525a62c
-		anchors.fill: parent
+	contentItem: Rectangle {
+		color: stateDialogStyle.generic.backgroundColor
 		ColumnLayout {
 			anchors.fill: parent
-			anchors.margins: 10
 			ColumnLayout {
-				id: dialogContent
-				anchors.top: parent.top
-				RowLayout
-				{
-					Layout.fillWidth: true
-					DefaultLabel {
-						Layout.preferredWidth: 75
-						text: qsTr("Title")
-					}
-					DefaultTextField
-					{
-						id: titleField
-						Layout.fillWidth: true
-					}
-				}
-
-				CommonSeparator
-				{
-					Layout.fillWidth: true
-				}
-
-				RowLayout
-				{
-					Layout.fillWidth: true
-
-					Rectangle
-					{
-						Layout.preferredWidth: 75
+				anchors.fill: parent
+				anchors.margins: 10
+				ColumnLayout {
+					id: dialogContent
+					anchors.top: parent.top
+					RowLayout
+					{
+						Layout.fillWidth: true
 						DefaultLabel {
-							id: accountsLabel
 							Layout.preferredWidth: 75
-							text: qsTr("Accounts")
-						}
-
-						Button
-						{
-							anchors.top: accountsLabel.bottom
-							anchors.topMargin: 10
-							iconSource: "qrc:/qml/img/plus.png"
-							action: newAccountAction
-						}
-
-						Action {
-							id: newAccountAction
-							tooltip: qsTr("Add new Account")
-							onTriggered:
+							text: qsTr("Title")
+						}
+						DefaultTextField
+						{
+							id: titleField
+							Layout.fillWidth: true
+						}
+					}
+
+					CommonSeparator
+					{
+						Layout.fillWidth: true
+					}
+
+					RowLayout
+					{
+						Layout.fillWidth: true
+
+						Rectangle
+						{
+							Layout.preferredWidth: 75
+							DefaultLabel {
+								id: accountsLabel
+								Layout.preferredWidth: 75
+								text: qsTr("Accounts")
+							}
+
+							Button
 							{
-								var account = stateListModel.newAccount("1000000", QEther.Ether);
-								stateAccounts.push(account);
-								accountsModel.append(account);
-							}
-						}
-					}
-
-					MessageDialog
-					{
-						id: alertAlreadyUsed
-						text: qsTr("This account is in use. You cannot remove it. The first account is used to deploy config contract and cannot be removed.")
-						icon: StandardIcon.Warning
-						standardButtons: StandardButton.Ok
-					}
-
-					TableView
-					{
-						id: accountsView
-						Layout.fillWidth: true
-						model: accountsModel
-						headerVisible: false
-						TableViewColumn {
-							role: "name"
-							title: qsTr("Name")
-							width: 150
-							delegate: Item {
-								RowLayout
+								anchors.top: accountsLabel.bottom
+								anchors.topMargin: 10
+								iconSource: "qrc:/qml/img/plus.png"
+								action: newAccountAction
+							}
+
+							Action {
+								id: newAccountAction
+								tooltip: qsTr("Add new Account")
+								onTriggered:
 								{
-									height: 25
-									width: parent.width
-									Button
+									var account = stateListModel.newAccount("1000000", QEther.Ether);
+									stateAccounts.push(account);
+									accountsModel.append(account);
+								}
+							}
+						}
+
+						MessageDialog
+						{
+							id: alertAlreadyUsed
+							text: qsTr("This account is in use. You cannot remove it. The first account is used to deploy config contract and cannot be removed.")
+							icon: StandardIcon.Warning
+							standardButtons: StandardButton.Ok
+						}
+
+						TableView
+						{
+							id: accountsView
+							Layout.fillWidth: true
+							model: accountsModel
+							headerVisible: false
+							TableViewColumn {
+								role: "name"
+								title: qsTr("Name")
+								width: 150
+								delegate: Item {
+									RowLayout
 									{
-										iconSource: "qrc:/qml/img/delete_sign.png"
-										action: deleteAccountAction
-									}
-
-									Action {
-										id: deleteAccountAction
-										tooltip: qsTr("Delete Account")
-										onTriggered:
+										height: 25
+										width: parent.width
+										Button
 										{
-											if (transactionsModel.isUsed(stateAccounts[styleData.row].secret))
-												alertAlreadyUsed.open();
-											else
+											iconSource: "qrc:/qml/img/delete_sign.png"
+											action: deleteAccountAction
+										}
+
+										Action {
+											id: deleteAccountAction
+											tooltip: qsTr("Delete Account")
+											onTriggered:
 											{
-												stateAccounts.splice(styleData.row, 1);
-												accountsModel.remove(styleData.row);
+												if (transactionsModel.isUsed(stateAccounts[styleData.row].secret))
+													alertAlreadyUsed.open();
+												else
+												{
+													stateAccounts.splice(styleData.row, 1);
+													accountsModel.remove(styleData.row);
+												}
+											}
+										}
+
+										DefaultTextField {
+											anchors.verticalCenter: parent.verticalCenter
+											onTextChanged: {
+												if (styleData.row > -1)
+													stateAccounts[styleData.row].name = text;
+											}
+											text:  {
+												return styleData.value
 											}
 										}
 									}
-
-									DefaultTextField {
-										anchors.verticalCenter: parent.verticalCenter
-										onTextChanged: {
-											if (styleData.row > -1)
-												stateAccounts[styleData.row].name = text;
-										}
-										text:  {
-											return styleData.value
-										}
+								}
+							}
+
+							TableViewColumn {
+								role: "balance"
+								title: qsTr("Balance")
+								width: 200
+								delegate: Item {
+									Ether {
+										id: balanceField
+										edit: true
+										displayFormattedValue: false
+										value: styleData.value
 									}
 								}
 							}
-						}
-
-						TableViewColumn {
-							role: "balance"
-							title: qsTr("Balance")
-							width: 200
-							delegate: Item {
-								Ether {
-									id: balanceField
-									edit: true
-									displayFormattedValue: false
-									value: styleData.value
-								}
-							}
-						}
-						rowDelegate:
-							Rectangle {
-							color: styleData.alternate ? "transparent" : "#f0f0f0"
-							height: 30;
-						}
-					}
-				}
-
-				CommonSeparator
-				{
-					Layout.fillWidth: true
+							rowDelegate:
+								Rectangle {
+								color: styleData.alternate ? "transparent" : "#f0f0f0"
+								height: 30;
+							}
+						}
+					}
+
+					CommonSeparator
+					{
+						Layout.fillWidth: true
+					}
+
+					RowLayout
+					{
+						Layout.fillWidth: true
+						DefaultLabel {
+							Layout.preferredWidth: 75
+							text: qsTr("Default")
+						}
+						CheckBox {
+							id: defaultCheckBox
+							Layout.fillWidth: true
+						}
+					}
+
+					CommonSeparator
+					{
+						Layout.fillWidth: true
+					}
+				}
+
+				ColumnLayout {
+					anchors.top: dialogContent.bottom
+					anchors.topMargin: 5
+					spacing: 0
+					RowLayout
+					{
+						Layout.preferredWidth: 150
+						DefaultLabel {
+							text: qsTr("Transactions: ")
+						}
+
+						Button
+						{
+							iconSource: "qrc:/qml/img/plus.png"
+							action: newTrAction
+							width: 10
+							height: 10
+							anchors.right: parent.right
+						}
+
+						Action {
+							id: newTrAction
+							tooltip: qsTr("Create a new transaction")
+							onTriggered: transactionsModel.addTransaction()
+						}
+					}
+
+					ScrollView
+					{
+						Layout.fillHeight: true
+						Layout.preferredWidth: 300
+						Column
+						{
+							Layout.fillHeight: true
+							Repeater
+							{
+								id: trRepeater
+								model: transactionsModel
+								delegate: transactionRenderDelegate
+								visible: transactionsModel.count > 0
+								height: 20 * transactionsModel.count
+							}
+						}
+					}
 				}
 
 				RowLayout
 				{
-					Layout.fillWidth: true
-					DefaultLabel {
-						Layout.preferredWidth: 75
-						text: qsTr("Default")
-					}
-					CheckBox {
-						id: defaultCheckBox
-						Layout.fillWidth: true
-					}
-				}
-
-				CommonSeparator
+					anchors.bottom: parent.bottom
+					anchors.right: parent.right;
+
+					Button {
+						text: qsTr("OK");
+						onClicked: {
+							close();
+							accepted();
+						}
+					}
+					Button {
+						text: qsTr("Cancel");
+						onClicked: close();
+					}
+				}
+
+				ListModel {
+					id: accountsModel
+
+					function removeAccount(_i)
+					{
+						accountsModel.remove(_i);
+						stateAccounts.splice(_i, 1);
+					}
+				}
+
+				ListModel {
+					id: transactionsModel
+
+					function editTransaction(index) {
+						transactionDialog.stateAccounts = stateAccounts;
+						transactionDialog.open(index, transactionsModel.get(index));
+					}
+
+					function addTransaction() {
+
+						// Set next id here to work around Qt bug
+						// https://bugreports.qt-project.org/browse/QTBUG-41327
+						// Second call to signal handler would just edit the item that was just created, no harm done
+						var item = TransactionHelper.defaultTransaction();
+						transactionDialog.stateAccounts = stateAccounts;
+						transactionDialog.open(transactionsModel.count, item);
+					}
+
+					function deleteTransaction(index) {
+						stateTransactions.splice(index, 1);
+						transactionsModel.remove(index);
+					}
+
+					function isUsed(secret)
+					{
+						for (var i in stateTransactions)
+						{
+							if (stateTransactions[i].sender === secret)
+								return true;
+						}
+						return false;
+					}
+				}
+
+				Component {
+					id: transactionRenderDelegate
+					RowLayout {
+						DefaultLabel {
+							Layout.preferredWidth: 150
+							text: functionId
+						}
+
+						Button
+						{
+							id: deleteBtn
+							iconSource: "qrc:/qml/img/delete_sign.png"
+							action: deleteAction
+							width: 10
+							height: 10
+							Action {
+								id: deleteAction
+								tooltip: qsTr("Delete")
+								onTriggered: transactionsModel.deleteTransaction(index)
+							}
+						}
+
+						Button
+						{
+							iconSource: "qrc:/qml/img/edit.png"
+							action: editAction
+							visible: stdContract === false
+							width: 10
+							height: 10
+							Action {
+								id: editAction
+								tooltip: qsTr("Edit")
+								onTriggered: transactionsModel.editTransaction(index)
+							}
+						}
+					}
+				}
+
+				TransactionDialog
 				{
-					Layout.fillWidth: true
-				}
-			}
-
-			ColumnLayout {
-				anchors.top: dialogContent.bottom
-				anchors.topMargin: 5
-				spacing: 0
-				RowLayout
-				{
-					Layout.preferredWidth: 150
-					DefaultLabel {
-						text: qsTr("Transactions: ")
-					}
-
-					Button
-					{
-						iconSource: "qrc:/qml/img/plus.png"
-						action: newTrAction
-						width: 10
-						height: 10
-						anchors.right: parent.right
-					}
-
-					Action {
-						id: newTrAction
-						tooltip: qsTr("Create a new transaction")
-						onTriggered: transactionsModel.addTransaction()
-					}
-				}
-
-				ScrollView
-				{
-					Layout.fillHeight: true
-					Layout.preferredWidth: 300
-					Column
-					{
-						Layout.fillHeight: true
-						Repeater
-						{
-							id: trRepeater
-							model: transactionsModel
-							delegate: transactionRenderDelegate
-							visible: transactionsModel.count > 0
-							height: 20 * transactionsModel.count
-						}
-					}
-				}
-
-				CommonSeparator
-				{
-					Layout.fillWidth: true
-				}
-			}
-
-<<<<<<< HEAD
-			RowLayout
-			{
-				anchors.bottom: parent.bottom
-				anchors.right: parent.right;
-
-				Button {
-					text: qsTr("OK");
-					onClicked: {
-						close();
-						accepted();
-					}
-				}
-				Button {
-					text: qsTr("Cancel");
-					onClicked: close();
-=======
-		RowLayout
-		{
-			anchors.bottom: parent.bottom
-			anchors.right: parent.right;
-
-			Button {
-				text: qsTr("OK");
-				onClicked: {
-					acceptAndClose();
->>>>>>> 3525a62c
+					id: transactionDialog
+					onAccepted:
+					{
+						var item = transactionDialog.getItem();
+
+						if (transactionDialog.transactionIndex < transactionsModel.count) {
+							transactionsModel.set(transactionDialog.transactionIndex, item);
+							stateTransactions[transactionDialog.transactionIndex] = item;
+						} else {
+							transactionsModel.append(item);
+							stateTransactions.push(item);
+						}
+					}
 				}
 			}
 		}
 	}
-
-	ListModel {
-		id: accountsModel
-
-		function removeAccount(_i)
-		{
-			accountsModel.remove(_i);
-			stateAccounts.splice(_i, 1);
-		}
-	}
-
-	ListModel {
-		id: transactionsModel
-
-		function editTransaction(index) {
-			transactionDialog.stateAccounts = stateAccounts;
-			transactionDialog.open(index, transactionsModel.get(index));
-		}
-
-		function addTransaction() {
-
-			// Set next id here to work around Qt bug
-			// https://bugreports.qt-project.org/browse/QTBUG-41327
-			// Second call to signal handler would just edit the item that was just created, no harm done
-			var item = TransactionHelper.defaultTransaction();
-			transactionDialog.stateAccounts = stateAccounts;
-			transactionDialog.open(transactionsModel.count, item);
-		}
-
-		function deleteTransaction(index) {
-			stateTransactions.splice(index, 1);
-			transactionsModel.remove(index);
-		}
-
-		function isUsed(secret)
-		{
-			for (var i in stateTransactions)
-			{
-				if (stateTransactions[i].sender === secret)
-					return true;
-			}
-			return false;
-		}
-	}
-
-	Component {
-		id: transactionRenderDelegate
-		RowLayout {
-			DefaultLabel {
-				Layout.preferredWidth: 150
-				text: functionId
-			}
-
-			Button
-			{
-				id: deleteBtn
-				iconSource: "qrc:/qml/img/delete_sign.png"
-				action: deleteAction
-				width: 10
-				height: 10
-				Action {
-					id: deleteAction
-					tooltip: qsTr("Delete")
-					onTriggered: transactionsModel.deleteTransaction(index)
-				}
-			}
-
-			Button
-			{
-				iconSource: "qrc:/qml/img/edit.png"
-				action: editAction
-				visible: stdContract === false
-				width: 10
-				height: 10
-				Action {
-					id: editAction
-					tooltip: qsTr("Edit")
-					onTriggered: transactionsModel.editTransaction(index)
-				}
-			}
-		}
-	}
-
-	TransactionDialog
-	{
-		id: transactionDialog
-		onAccepted:
-		{
-			var item = transactionDialog.getItem();
-
-			if (transactionDialog.transactionIndex < transactionsModel.count) {
-				transactionsModel.set(transactionDialog.transactionIndex, item);
-				stateTransactions[transactionDialog.transactionIndex] = item;
-			} else {
-				transactionsModel.append(item);
-				stateTransactions.push(item);
-			}
-		}
-	}
 }