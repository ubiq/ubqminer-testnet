import QtQuick 2.2
import QtQuick.Controls 1.1
import QtQuick.Layouts 1.1
import QtQuick.Controls.Styles 1.3
import "js/ErrorLocationFormater.js" as ErrorLocationFormater
import "."

Rectangle {
	id: statusHeader
	objectName: "statusPane"

	function updateStatus(message)
	{
		if (!message)
		{
			status.state = "";
			status.text = qsTr("Compile successfully.");
			logslink.visible = false;
			debugImg.state = "active";
		}
		else
		{
			status.state = "error";
			var errorInfo = ErrorLocationFormater.extractErrorInfo(message, true);
			status.text = errorInfo.errorLocation + " " + errorInfo.errorDetail;
			logslink.visible = true;
			debugImg.state = "";
		}
		debugRunActionIcon.enabled = codeModel.hasContract;
	}

	function infoMessage(text)
	{
		status.state = "";
		status.text = text
		logslink.visible = false;
	}

	function errorMessage(text)
	{
		status.state = "error";
		status.text = text
		logslink.visible = false;
	}

	Connections {
		target:clientModel
		onRunStarted: infoMessage(qsTr("Running transactions..."));
		onRunFailed: errorMessage(qsTr("Error running transactions"));
		onRunComplete: infoMessage(qsTr("Run complete"));
		onNewBlock: infoMessage(qsTr("New block created"));
	}
	Connections {
		target:projectModel
		onDeploymentStarted: infoMessage(qsTr("Running deployment..."));
		onDeploymentError: errorMessage(error);
		onDeploymentComplete: infoMessage(qsTr("Deployment complete"));
		onDeploymentStepChanged: infoMessage(message);
	}
	Connections {
		target: codeModel
		onCompilationComplete: updateStatus();
		onCompilationError: updateStatus(_error);
	}

	color: "transparent"
	anchors.fill: parent

	Rectangle {
		id: statusContainer
		anchors.horizontalCenter: parent.horizontalCenter
		anchors.verticalCenter: parent.verticalCenter
		radius: 3
		width: 500
		height: 30
		color: "#fcfbfc"

		Text {
			anchors.verticalCenter: parent.verticalCenter
			anchors.horizontalCenter: parent.horizontalCenter
			font.pointSize: StatusPaneStyle.general.statusFontSize
			height: 15
			font.family: "sans serif"
			objectName: "status"
			wrapMode: Text.WrapAnywhere
			elide: Text.ElideRight
			maximumLineCount: 1
			clip: true
			id: status
			states: [
				State {
					name: "error"
					PropertyChanges {
						target: status
						color: "red"
					}
					PropertyChanges {
						target: statusContainer
						color: "#fffcd5"
					}
				}
			]
			onTextChanged:
			{
				updateWidth()
				toolTipInfo.tooltip = text;
			}

			function updateWidth()
			{
				if (text.length > 80)
					width = parent.width - 10
				else
					width = undefined
			}
		}

		Button
		{
			anchors.fill: parent
			id: toolTip
			action: toolTipInfo
			text: ""
			style:
				ButtonStyle {
				background:Rectangle {
					color: "transparent"
				}
			}
		}

		Action {
			id: toolTipInfo
			tooltip: ""
		}
	}

	Button
	{
		id: logslink
		anchors.left: statusContainer.right
		anchors.leftMargin: 9
		visible: false
		anchors.verticalCenter: parent.verticalCenter
		action: displayLogAction
		iconSource: "qrc:/qml/img/search_filled.png"
	}

	Action {
		id: displayLogAction
		tooltip: qsTr("Display Log")
		onTriggered: {
			mainContent.displayCompilationErrorIfAny();
		}
	}

	Rectangle
	{
		color: "transparent"
		width: 100
		height: parent.height
		anchors.top: parent.top
		anchors.right: parent.right
		RowLayout
		{
			anchors.fill: parent
<<<<<<< HEAD
			anchors.top: parent.top
			anchors.right: parent.right
=======
>>>>>>> f4c93bb0
			Rectangle
			{
				color: "transparent"
				anchors.fill: parent

				Button
				{
					anchors.right: parent.right
					anchors.rightMargin: 9
					anchors.verticalCenter: parent.verticalCenter
					id: debugImg
					iconSource: "qrc:/qml/img/bugiconinactive.png"
					action: debugRunActionIcon
					states: [
						State{
							name: "active"
							PropertyChanges { target: debugImg; iconSource: "qrc:/qml/img/bugiconactive.png"}
						}
					]
				}
				Action {
					id: debugRunActionIcon
					onTriggered: {
						if (mainContent.rightViewIsVisible())
							mainContent.hideRightView()
						else
							mainContent.startQuickDebugging();
					}
					enabled: false
				}
			}
		}
	}
}<|MERGE_RESOLUTION|>--- conflicted
+++ resolved
@@ -164,11 +164,6 @@
 		RowLayout
 		{
 			anchors.fill: parent
-<<<<<<< HEAD
-			anchors.top: parent.top
-			anchors.right: parent.right
-=======
->>>>>>> f4c93bb0
 			Rectangle
 			{
 				color: "transparent"
