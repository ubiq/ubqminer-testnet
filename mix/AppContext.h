--- conflicted
+++ resolved
@@ -28,26 +28,10 @@
 #pragma once
 
 #include <memory>
-<<<<<<< HEAD
 #include <QUrl>
 #include <QObject>
 
 class QQmlApplicationEngine;
-
-namespace dev
-{
-
-class WebThreeDirect;
-
-namespace eth
-{
-	class Client;
-}
-
-=======
-#include <QQmlApplicationEngine>
-#include "KeyEventManager.h"
-
 namespace dev
 {
 	class WebThreeDirect;
@@ -59,7 +43,6 @@
 
 namespace dev
 {
->>>>>>> 1dcc22c9
 namespace mix
 {
 
@@ -74,15 +57,8 @@
 
 public:
 	AppContext(QQmlApplicationEngine* _engine);
-<<<<<<< HEAD
-	~AppContext();
-=======
-	/// Get the current QQmlApplicationEngine instance.
-	static AppContext* getInstance() { return Instance; }
-	/// Renew QQMLApplicationEngine with a new instance.
-	static void setApplicationContext(QQmlApplicationEngine* _engine);
+	virtual ~AppContext();
 	/// Get the current QQMLApplicationEngine instance.
->>>>>>> 1dcc22c9
 	QQmlApplicationEngine* appEngine();
 	/// Get code model
 	CodeModel* codeModel() { return m_codeModel.get(); }
@@ -101,7 +77,7 @@
 public slots:
 	/// Delete the current instance when application quit.
 	void quitApplication() {}
-
+	/// Write json to a settings file
 	void saveProject(QString const& _json);
 };
 
